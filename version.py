VERSION = "1.1.0-pre"
GITHUB = "https://github.com/TheoCoombes/crawlingathome"

def PrintVersion():
<<<<<<< HEAD
    print(f"crawling@home client v{VERSION}\nFor issues and source code, see {GITHUB}\n\n")
=======
    print(f"Crawling@Home client v{VERSION}\nFor issues and source code, see {GITHUB}\n\n")
>>>>>>> 77636c42
<|MERGE_RESOLUTION|>--- conflicted
+++ resolved
@@ -1,9 +1,5 @@
-VERSION = "1.1.0-pre"
+VERSION = "1.1.0"
 GITHUB = "https://github.com/TheoCoombes/crawlingathome"
 
 def PrintVersion():
-<<<<<<< HEAD
-    print(f"crawling@home client v{VERSION}\nFor issues and source code, see {GITHUB}\n\n")
-=======
-    print(f"Crawling@Home client v{VERSION}\nFor issues and source code, see {GITHUB}\n\n")
->>>>>>> 77636c42
+    print(f"crawling@home client v{VERSION}\nFor issues and source code, see {GITHUB}\n\n")